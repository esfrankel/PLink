# -*- coding: utf-8 -*-
#
#   Copyright (C) 2007-present Marc Culler, Nathan Dunfield and others.
#
#   This program is distributed under the terms of the
#   GNU General Public License, version 2 or later, as published by
#   the Free Software Foundation.  See the file gpl-2.0.txt for details.
#   The URL for this program is
#     http://www.math.uic.edu/~t3m/plink
#   A copy of the license file may be found at:
#     http://www.gnu.org/licenses/old-licenses/gpl-2.0.html
#
#   The development of this program was partially supported by
#   the National Science Foundation under grants DMS0608567,
#   DMS0504975 and DMS0204142.
"""
This module exports the class LinkEditor which is a full-featured
editing tool for link diagrams.
"""
import os, time, webbrowser, math

from .gui import *
from . import smooth
from .vertex import Vertex
from .arrow import Arrow
from .crossings import Crossing, ECrossing
from .colors import Palette
from .dialog import InfoDialog
from .manager import LinkManager
from .viewer import LinkViewer
from .version import version
from .ipython_tools import IPythonTkRoot

About = """This is version %s of PLink.

PLink draws piecewise linear link projections. It was
written in Python by Marc Culler and Nathan Dunfield with
support from the National Science Foundation. PLink is
distributed under the GNU General Public License.

Source code for Plink is available at:
    https://github.com/3-manifolds/PLink
Submit comments or bug reports at:
    https://github.com/3-manifolds/PLink/issues

To install PLink in your Python environment, run:
   pip install plink

PLink was inspired by SnapPea (written by Jeff Weeks) and
LinkSmith (written by Jim Hoste and Morwen Thistlethwaite).
""" % version

class PLinkBase(LinkViewer):
    """
    Base class for windows displaying a LinkViewer and an Info Window.
    FLAGET
    """
    def __init__(self, root=None, manifold=None, file_name=None, title='',
                 show_crossing_labels=False):
        self.initialize()
        self.show_crossing_labels=show_crossing_labels
        self.manifold = manifold
        self.title = title
        self.cursorx = 0
        self.cursory = 0
        self.colors = []
        self.color_keys = []
        # Window
        if root is None:
            # In IPython, this will remind the user to type %gui tk.
            self.window = root = IPythonTkRoot(className='plink')
        else:
            self.window = Tk_.Toplevel(root)
        self.window.protocol("WM_DELETE_WINDOW", self.done)
        if sys.platform == 'linux2' or sys.platform == 'linux':
            root.tk.call('namespace', 'import', '::tk::dialog::file::')
            root.tk.call('set', '::tk::dialog::file::showHiddenBtn',  '1')
            root.tk.call('set', '::tk::dialog::file::showHiddenVar',  '0')
        self.window.title(title)
        self.style = PLinkStyle()
        self.palette = Palette()
        # Frame and Canvas
        self.frame = ttk.Frame(self.window)
        self.canvas = Tk_.Canvas(self.frame,
                                 bg='#dcecff',
                                 width=500,
                                 height=500,
                                 borderwidth=0,
                                 highlightthickness=0)
        self.smoother = smooth.Smoother(self.canvas)
        self.infoframe = ttk.Frame(self.window)
        self.infotext_contents = Tk_.StringVar(self.window)
        self.infotext = ttk.Entry(self.infoframe,
                                  state='readonly',
                                  font='Helvetica 14',
                                  textvariable=self.infotext_contents)
        self.infoframe.pack(padx=0, pady=0, fill=Tk_.X, expand=Tk_.NO,
                            side=Tk_.BOTTOM)
        self.frame.pack(padx=0, pady=0, fill=Tk_.BOTH, expand=Tk_.YES)
        self.canvas.pack(padx=0, pady=0, fill=Tk_.BOTH, expand=Tk_.YES)
        self.infotext.pack(padx=5, pady=0, fill=Tk_.X, expand=Tk_.YES)
        self.show_DT_var = Tk_.IntVar(self.window)
        self.show_labels_var = Tk_.IntVar(self.window)
        self.info_var = Tk_.IntVar(self.window)
        self.style_var = Tk_.StringVar(self.window)
        self.style_var.set('pl')
        self.cursor_attached = False
        self.saved_crossing_data = None
        self.current_info = 0
        self.has_focus = True
        self.focus_after = None
        # Info window
        self.infotext.bind('<Control-Shift-C>',
                           lambda event : self.infotext.event_generate('<<Copy>>'))
        self.infotext.bind('<<Copy>>', self.copy_info)
        # Menus
        self._build_menus()
        # Key events
        self.window.bind('<Key>', self._key_press)
        self.window.bind('<KeyRelease>', self._key_release)
        # Go
        if file_name:
            self.load(file_name=file_name)

    def _key_release(self, event):
        """
        Handler for keyrelease events.
        """
        pass

    def _key_press(self, event):
        """
        Handler for keypress events.
        FLAGET
        """
        dx, dy = 0, 0
        key = event.keysym
        if key in ('plus', 'equal'):
            self.zoom_in()
        elif key in ('minus', 'underscore'):
            self.zoom_out()
        elif key == '0':
            self.zoom_to_fit()
        try:
            self._shift(*canvas_shifts[key])
        except KeyError:
            pass
        return

    def _build_menus(self):
        self.menubar = menubar = Tk_.Menu(self.window)
        self._add_file_menu()
        self._add_info_menu()
        self._add_tools_menu()
        self._add_style_menu()
        # self._add_reid_menu()
        self.window.config(menu=menubar)
        help_menu = Tk_.Menu(menubar, tearoff=0)
        help_menu.add_command(label='About PLink...', command=self.about)
        help_menu.add_command(label='Instructions ...', command=self.howto)
        menubar.add_cascade(label='Help', menu=help_menu)

    def _add_file_menu(self):
        file_menu = Tk_.Menu(self.menubar, tearoff=0)
        file_menu.add_command(label='Save ...', command=self.save)
        self.build_save_image_menu(self.menubar, file_menu)
        file_menu.add_separator()
        file_menu.add_command(label='Quit', command=self.done)
        self.menubar.add_cascade(label='File', menu=file_menu)

    def _add_info_menu(self):
        info_menu = Tk_.Menu(self.menubar, tearoff=0)
        info_menu.add_radiobutton(label='DT code', var=self.info_var,
                                  command=self.set_info, value=1)
        info_menu.add_radiobutton(label='Alphabetical DT', var=self.info_var,
                                  command=self.set_info, value=2)
        info_menu.add_radiobutton(label='Gauss code', var=self.info_var,
                                  command=self.set_info, value=3)
        info_menu.add_radiobutton(label='PD code', var=self.info_var,
                                  command=self.set_info, value=4)
        info_menu.add_radiobutton(label='BB framing', var=self.info_var,
                                  command=self.set_info, value=5)
        info_menu.add_separator()
        info_menu.add_checkbutton(label='DT labels', var=self.show_DT_var,
                                  command = self.update_info)
        if self.show_crossing_labels:
            info_menu.add_checkbutton(label='Crossing labels', var=self.show_labels_var,
                                      command = self.update_info)
        self.menubar.add_cascade(label='Info', menu=info_menu)

    # Override if you want a tools menu
    def _add_tools_menu(self):
        pass

    def _add_style_menu(self):
        style_menu = Tk_.Menu(self.menubar, tearoff=0)
        style_menu.add_radiobutton(label='PL', value='pl',
                              command=self.set_style,
                              variable=self.style_var)
        style_menu.add_radiobutton(label='Smooth',  value='smooth',
                              command=self.set_style,
                              variable=self.style_var)
        self._extend_style_menu(style_menu)
        self.menubar.add_cascade(label='Style', menu=style_menu)
        self._add_zoom_and_pan(style_menu)

    # Override to add additional style menu items
    def _extend_style_menu(self, style_menu):
        pass

    def _add_zoom_and_pan(self, style_menu):
        zoom_menu = Tk_.Menu(style_menu, tearoff=0)
        pan_menu = Tk_.Menu(style_menu, tearoff=0)
        # Accelerators are really slow on the Mac.  Bad UX
        if sys.platform == 'darwin':
            zoom_menu.add_command(label='Zoom in    \t+',
                                  command=self.zoom_in)
            zoom_menu.add_command(label='Zoom out   \t-',
                                  command=self.zoom_out)
            zoom_menu.add_command(label='Zoom to fit\t0',
                                  command=self.zoom_to_fit)
            pan_menu.add_command(label='Left  \t'+scut['Left'],
                                 command=lambda : self._shift(-5,0))
            pan_menu.add_command(label='Up    \t'+scut['Up'],
                                 command=lambda : self._shift(0,-5))
            pan_menu.add_command(label='Right \t'+scut['Right'],
                                 command=lambda : self._shift(5,0))
            pan_menu.add_command(label='Down  \t'+scut['Down'],
                                 command=lambda : self._shift(0,5))
        else:
            zoom_menu.add_command(label='Zoom in', accelerator='+',
                                  command=self.zoom_in)
            zoom_menu.add_command(label='Zoom out', accelerator='-',
                                  command=self.zoom_out)
            zoom_menu.add_command(label='Zoom to fit', accelerator='0',
                                  command=self.zoom_to_fit)
            pan_menu.add_command(label='Left', accelerator=scut['Left'],
                                 command=lambda : self._shift(-5,0))
            pan_menu.add_command(label='Up', accelerator=scut['Up'],
                                 command=lambda : self._shift(0,-5))
            pan_menu.add_command(label='Right', accelerator=scut['Right'],
                                 command=lambda : self._shift(5,0))
            pan_menu.add_command(label='Down', accelerator=scut['Down'],
                                 command=lambda : self._shift(0,5))
        style_menu.add_separator()
        style_menu.add_cascade(label='Zoom', menu=zoom_menu)
        style_menu.add_cascade(label='Pan', menu=pan_menu)

    def alert(self):
        background = self.canvas.cget('bg')
        def reset_bg():
            self.canvas.config(bg=background)
        self.canvas.config(bg='#000000')
        self.canvas.after(100, reset_bg)

    def done(self, event=None):
        self.window.destroy()

    def reopen(self):
        try:
            self.window.deiconify()
        except Tk_.TclError:
            print('The PLink window was destroyed')

    def set_style(self):
        mode = self.style_var.get()
        if mode == 'smooth':
            self.canvas.config(background='#ffffff')
            self.enable_fancy_save_images()
            for vertex in self.Vertices:
                vertex.hide()
            for arrow in self.Arrows:
                arrow.hide()
        elif mode == 'both':
            self.canvas.config(background='#ffffff')
            self.disable_fancy_save_images()
            for vertex in self.Vertices:
                vertex.expose()
            for arrow in self.Arrows:
                arrow.make_faint()
        else:
            self.canvas.config(background='#dcecff')
            self.enable_fancy_save_images()
            for vertex in self.Vertices:
                vertex.expose()
            for arrow in self.Arrows:
                arrow.expose()
        self.full_redraw()

    def full_redraw(self):
        """
        Recolors and redraws all components, in DT order, and displays
        the legend linking colors to cusp indices.
        """
        components = self.arrow_components(include_isolated_vertices=True)
        self.colors = []
        for key in self.color_keys:
            self.canvas.delete(key)
        self.color_keys = []
        x, y, n = 10, 5, 0
        self.palette.reset()
        for component in components:
            color = self.palette.new()
            self.colors.append(color)
            component[0].start.color = color
            for arrow in component:
                arrow.color = color
                arrow.end.color = color
                arrow.draw(self.Crossings)
            if self.style_var.get() != 'smooth':
                self.color_keys.append(
                    self.canvas.create_text(x, y,
                                            text=str(n),
                                            fill=color,
                                            anchor=Tk_.NW,
                                            font='Helvetica 16 bold'))
            x, n = x+16, n+1
        for vertex in self.Vertices:
            vertex.draw()
        self.update_smooth()

    def unpickle(self,  vertices, arrows, crossings, hot=None):
        LinkManager.unpickle(self, vertices, arrows, crossings, hot)
        self.set_style()
        self.full_redraw()

    def set_info(self):
        self.clear_text()
        which_info = self.info_var.get()
        if which_info == self.current_info:
            # toggle
            self.info_var.set(0)
            self.current_info = 0
        else:
            self.current_info = which_info
            self.update_info()

    def copy_info(self, event):
        self.window.clipboard_clear()
        if self.infotext.selection_present():
            self.window.clipboard_append(self.infotext.selection_get())
            self.infotext.selection_clear()

    def clear_text(self):
        self.infotext_contents.set('')
        self.window.focus_set()

    def write_text(self, string):
        self.infotext_contents.set(string)

    def _shift(self, dx, dy):
        for vertex in self.Vertices:
            vertex.x += dx
            vertex.y += dy
        self.canvas.move('transformable', dx, dy)
        for livearrow in (self.LiveArrow1, self.LiveArrow2, self.LiveArrow3):
            if livearrow:
                x0,y0,x1,y1 = self.canvas.coords(livearrow)
                x0 += dx
                y0 += dy
                self.canvas.coords(livearrow, x0, y0, x1, y1)

    def _zoom(self, xfactor, yfactor):
        try:
            ulx, uly, lrx, lry = self.canvas.bbox('transformable')
        except TypeError:
            return
        for vertex in self.Vertices:
            vertex.x = ulx + xfactor*(vertex.x - ulx)
            vertex.y = uly + yfactor*(vertex.y - uly)
        self.update_crosspoints()
        for arrow in self.Arrows:
            arrow.draw(self.Crossings, skip_frozen=False)
        for vertex in self.Vertices:
            vertex.draw(skip_frozen=False)
        self.update_smooth()
        for livearrow in (self.LiveArrow1, self.LiveArrow2, self.LiveArrow3):
            if livearrow:
                x0,y0,x1,y1 = self.canvas.coords(livearrow)
                x0 = ulx + xfactor*(x0 - ulx)
                y0 = uly + yfactor*(y0 - uly)
                self.canvas.coords(livearrow, x0, y0, x1, y1)
        self.update_info()

    def zoom_in(self):
        self._zoom(1.2, 1.2)

    def zoom_out(self):
        self._zoom(0.8, 0.8)

    def zoom_to_fit(self):
        W, H = self.canvas.winfo_width(), self.canvas.winfo_height()
        if W < 10:
            W, H = self.canvas.winfo_reqwidth(), self.canvas.winfo_reqheight()
        # To avoid round-off artifacts, compute a floating point bbox
        x0, y0, x1, y1 = W, H, 0, 0
        for V in self.Vertices:
            x0, y0 = min(x0, V.x), min(y0, V.y)
            x1, y1 = max(x1, V.x), max(y1, V.y)
        w, h = x1-x0, y1-y0
        factor = min( (W-60)/w, (H-60)/h )
        # Make sure we get an integer bbox after zooming
        xfactor, yfactor = round(factor*w)/w, round(factor*h)/h
        self._zoom(xfactor, yfactor)
        # Now center the picture
        try:
            x0, y0, x1, y1 = self.canvas.bbox('transformable')
            self._shift( (W - x1 + x0)/2 - x0, (H - y1 + y0)/2 - y0 )
        except TypeError:
            pass

    def update_smooth(self):
        self.smoother.clear()
        mode = self.style_var.get()
        if mode == 'smooth':
            self.smoother.set_polylines(self.polylines())
        elif mode == 'both':
            self.smoother.set_polylines(self.polylines(), thickness=2)

    # Override to hijack the update_info method
    def _check_update(self):
        return True

    def update_info(self):
        self.hide_DT()
        self.hide_labels()
        self.clear_text()
        if not self._check_update():
            return
        if self.show_DT_var.get():
            dt = self.DT_code()
            if dt is not None:
                self.show_DT()
        if self.show_labels_var.get():
            self.show_labels()
        info_value = self.info_var.get()
        if info_value == 1:
            self.DT_normal()
        elif info_value == 2:
            self.DT_alpha()
        elif info_value == 3:
            self.Gauss_info()
        elif info_value == 4:
            self.PD_info()
        elif info_value == 5:
            self.BB_info()

    def show_labels(self):
        """
        Display the assigned labels next to each crossing.
        """
        for crossing in self.Crossings:
            crossing.locate()
            yshift = 0
            for arrow in crossing.over, crossing.under:
                arrow.vectorize()
                if abs(arrow.dy) < .3*abs(arrow.dx):
                    yshift = 8
            flip = ' *' if crossing.flipped else ''
            self.labels.append(self.canvas.create_text(
                    (crossing.x - 1, crossing.y - yshift),
                    anchor=Tk_.E,
                    text=str(crossing.label)
                    ))

    def show_DT(self):
        """
        Display the DT hit counters next to each crossing.  Crossings
        that need to be flipped for the planar embedding have an
        asterisk.
        """
        for crossing in self.Crossings:
            crossing.locate()
            yshift = 0
            for arrow in crossing.over, crossing.under:
                arrow.vectorize()
                if abs(arrow.dy) < .3*abs(arrow.dx):
                    yshift = 8
            flip = ' *' if crossing.flipped else ''
            self.DTlabels.append(self.canvas.create_text(
                    (crossing.x - 10, crossing.y - yshift),
                    anchor=Tk_.E,
                    text=str(crossing.hit1)
                    ))
            self.DTlabels.append(self.canvas.create_text(
                    (crossing.x + 10, crossing.y - yshift),
                    anchor=Tk_.W,
                    text=str(crossing.hit2) + flip
                    ))

    def hide_labels(self):
        for text_item in self.labels:
            self.canvas.delete(text_item)
        self.labels = []

    def hide_DT(self):
        for text_item in self.DTlabels:
            self.canvas.delete(text_item)
        self.DTlabels = []

    def not_done(self):
        tkMessageBox.showwarning(
            'Not implemented',
            'Sorry!  That feature has not been written yet.')

    def load(self, file_name=None):
        if file_name:
            loadfile = open(file_name, "r")
        else:
            loadfile = askopenfile(parent=self.window)
        if loadfile:
            contents = loadfile.read()
            loadfile.close()
            self.clear()
            self.clear_text()
            hot = self._from_string(contents)
            # make sure the window has been rendered before doing anything
            self.window.update()
            if hot:
                self.ActiveVertex = self.Vertices[hot]
                self.goto_drawing_state(*self.canvas.winfo_pointerxy())
            else:
                self.zoom_to_fit()
                self.goto_start_state()

    def save(self):
        savefile = asksaveasfile(
            parent=self.window,
            mode='w',
            title='Save As Snappea Projection File',
            defaultextension = '.lnk',
            filetypes = [
                ("Link and text files", "*.lnk *.txt", "TEXT"),
                ("All text files", "", "TEXT"),
                ("All files", "")],
            )
        if savefile:
            savefile.write(self.SnapPea_projection_file())
            savefile.close()

    def save_image(self, file_type='eps', colormode='color'):
        mode = self.style_var.get()
        target = self.smoother if mode == 'smooth' else self
        LinkViewer.save_image(self, file_type, colormode, target)

    def about(self):
        InfoDialog(self.window, 'About PLink', self.style, About)

    def howto(self):
        doc_file = os.path.join(os.path.dirname(__file__), 'doc', 'index.html')
        doc_path = os.path.abspath(doc_file)
        url = 'file:' + pathname2url(doc_path)
        try:
            webbrowser.open(url)
        except:
            tkMessageBox.showwarning('Not found!', 'Could not open URL\n(%s)'%url)

class LinkDisplay(PLinkBase):
    """
    Displays an immutable link diagram.
    """
    def __init__(self, *args, **kwargs):
        if 'title' not in kwargs:
            kwargs['title'] = 'PLink Viewer'
        PLinkBase.__init__(self, *args, **kwargs)
        self.style_var.set('smooth')

class LinkEditor(PLinkBase):
    """
    A complete graphical link drawing tool based on the one embedded in Jeff Weeks'
    original SnapPea program.
    """
    def __init__(self, *args, **kwargs):
        if 'title' not in kwargs:
            kwargs['title'] = 'PLink Editor'
        self.callback = kwargs.pop('callback', None)
        self.cb_menu = kwargs.pop('cb_menu', '')
        self.no_arcs = kwargs.pop('no_arcs', False)
        PLinkBase.__init__(self, *args, **kwargs)
        self.flipcheck = None
        self.shift_down = False
        self.vertex_mode = False
        self.under_mode = False
        self.r1_mode = False
        self.r2_mode = False
        self.r2_crossings = []
        self.r3_mode = False
        self.r3_helper_tuple = None
        self.modes = False
        self.modes_draw = []
        self.state='start_state'
        self.canvas.bind('<Button-1>', self.single_click)
        self.canvas.bind('<Double-Button-1>', self.double_click)
        self.canvas.bind('<Shift-Button-1>', self.shift_click)
        self.canvas.bind('<Motion>', self.mouse_moved)
        self.window.bind('<FocusIn>', self.focus_in)
        self.window.bind('<FocusOut>', self.focus_out)

    def _do_callback(self):
        if self._warn_arcs() == 'oops':
            return
        self.callback(self)

    def _check_update(self):
        if self.state == 'start_state':
            return  True
        elif self.state == 'dragging_state':
            x, y = self.cursorx, self.canvas.winfo_height()-self.cursory
            self.write_text( '(%d, %d)'%(x, y) )
        return False

    def _add_file_menu(self):
        file_menu = Tk_.Menu(self.menubar, tearoff=0)
        file_menu.add_command(label='Open File ...', command=self.load)
        file_menu.add_command(label='Save ...', command=self.save)
        self.build_save_image_menu(self.menubar, file_menu)
        file_menu.add_separator()
        if self.callback:
            file_menu.add_command(label='Close', command=self.done)
        else:
            file_menu.add_command(label='Quit', command=self.done)
        self.menubar.add_cascade(label='File', menu=file_menu)

    def _extend_style_menu(self, style_menu):
        style_menu.add_radiobutton(label='Smooth edit', value='both',
                                  command=self.set_style,
                                  variable=self.style_var)

    def _add_tools_menu(self):
        self.lock_var = Tk_.BooleanVar(self.window)
        self.lock_var.set(False)
        self.tools_menu = tools_menu = Tk_.Menu(self.menubar, tearoff=0)
        tools_menu.add_command(label='Make alternating',
                       command=self.make_alternating)
        tools_menu.add_command(label='Reflect', command=self.reflect)
        tools_menu.add_checkbutton(label="Preserve diagram", var=self.lock_var)
        tools_menu.add_command(label='Clear', command=self.clear)
        if self.callback:
            tools_menu.add_command(label=self.cb_menu, command=self._do_callback)
        self.menubar.add_cascade(label='Tools', menu=tools_menu)

    # def _add_reid_menu(self):
    #     self.reid_menu = reid_menu = Tk_.Menu(self.menubar, tearoff=0)
    #     reid_menu.add_command(label='Reidemeister 1',
    #                    command=self.reid_one)
    #     reid_menu.add_command(label='Reidemeister 2',
    #                    command=self.reid_two)
    #     self.menubar.add_cascade(label='Reidemeister', menu=reid_menu)

    # def reid_one(self):
    #     if self.r1_mode:
    #         self.r1_mode = False
    #         print("No longer in r1 mode")
    #     else:
    #         self.r1_mode = True
    #         print("In r1 mode")

    # def reid_two(self):
    #     if self.r2_mode:
    #         self.r2_mode = False
    #         print("No longer in r2 mode")
    #     else:
    #         self.r2_mode = True
    #         print("In r2 mode")

    def _key_release(self, event):
        """
        Handler for keyrelease events.
        """
        if not self.state == 'start_state':
            return
        if event.keysym in ('Shift_L', 'Shift_R'):
            self.shift_down = False
            self.set_start_cursor(self.cursorx, self.cursory)

    def _key_press(self, event):
        """
        Handler for keypress events.
        """
        dx, dy = 0, 0
        key = event.keysym
        if key in ('Shift_L', 'Shift_R') and self.state == 'start_state':
            self.shift_down = True
            self.set_start_cursor(self.cursorx, self.cursory)
        if key.lower() == 'v':
            if self.vertex_mode:
                self.vertex_mode = False
                self.modes = False
                self.canvas.delete(self.modes_draw[0])
                self.modes_draw = []
                # print("No longer in vertex mode")
            else:
                if self.modes:
                    self.canvas.delete(self.modes_draw[0])
                    self.modes_draw = []
                    self.vertex_mode = False
                    self.under_mode = False
                    self.r1_mode = False
                    self.r2_mode = False
                    self.r3_mode = False
                self.modes = True
                self.vertex_mode = True
                self.modes_draw.append(self.canvas.create_text(self.canvas.winfo_width() - 80, 5,
                                            text="vertex mode",
                                            fill="red",
                                            anchor=Tk_.NW,
                                            font='Helvetica 16 bold'))
                # print("In vertex mode")
        if key.lower() == 'u':
            if self.under_mode:
                self.under_mode = False
                self.modes = False
                self.canvas.delete(self.modes_draw[0])
                self.modes_draw = []
                # print("No longer in vertex mode")
            else:
                if self.modes:
                    self.canvas.delete(self.modes_draw[0])
                    self.modes_draw = []
                    self.vertex_mode = False
                    self.under_mode = False
                    self.r1_mode = False
                    self.r2_mode = False
                    self.r3_mode = False
                self.modes = True
                self.under_mode = True
                self.modes_draw.append(self.canvas.create_text(self.canvas.winfo_width() - 80, 5,
                                            text="under mode",
                                            fill="red",
                                            anchor=Tk_.NW,
                                            font='Helvetica 16 bold'))
                # print("In vertex mode")
        if key.lower() == '1':
            if self.r1_mode:
                self.r1_mode = False
                self.modes = False
                self.canvas.delete(self.modes_draw[0])
                self.modes_draw = []
                # print("No longer in vertex mode")
            else:
                if self.modes:
                    self.canvas.delete(self.modes_draw[0])
                    self.modes_draw = []
                    self.vertex_mode = False
                    self.under_mode = False
                    self.r1_mode = False
                    self.r2_mode = False
                    self.r3_mode = False
                self.modes = True
                self.r1_mode = True
                self.modes_draw.append(self.canvas.create_text(self.canvas.winfo_width() - 80, 5,
                                            text="r1 mode",
                                            fill="red",
                                            anchor=Tk_.NW,
                                            font='Helvetica 16 bold'))
                # print("In vertex mode")
        if key.lower() == '2':
            if self.r2_mode:
                self.r2_mode = False
                self.modes = False
                self.canvas.delete(self.modes_draw[0])
                self.modes_draw = []
                # print("No longer in vertex mode")
            else:
                if self.modes:
                    self.canvas.delete(self.modes_draw[0])
                    self.modes_draw = []
                    self.vertex_mode = False
                    self.under_mode = False
                    self.r1_mode = False
                    self.r2_mode = False
                    self.r3_mode = False
                self.modes = True
                self.r2_mode = True
                self.modes_draw.append(self.canvas.create_text(self.canvas.winfo_width() - 80, 5,
                                            text="r2 mode",
                                            fill="red",
                                            anchor=Tk_.NW,
                                            font='Helvetica 16 bold'))
                # print("In vertex mode")
        if key.lower() == '3':
            if self.r3_mode:
                self.r3_mode = False
                self.modes = False
                self.canvas.delete(self.modes_draw[0])
                self.modes_draw = []
                # print("No longer in vertex mode")
            else:
                if self.modes:
                    self.canvas.delete(self.modes_draw[0])
                    self.modes_draw = []
                    self.vertex_mode = False
                    self.under_mode = False
                    self.r1_mode = False
                    self.r2_mode = False
                    self.r3_mode = False
                self.modes = True
                self.r3_mode = True
                self.modes_draw.append(self.canvas.create_text(self.canvas.winfo_width() - 80, 5,
                                            text="r3 mode",
                                            fill="red",
                                            anchor=Tk_.NW,
                                            font='Helvetica 16 bold'))
                # print("In vertex mode")
        if key.lower() == 'p':
            print("Vertices", self.Vertices)
            print("Arrows", self.Arrows)
            print("Crossings", self.Crossings)
            print("Active Vertex", self.ActiveVertex)
        if key in ('Delete','BackSpace'):
            if self.state == 'drawing_state':
                last_arrow = self.ActiveVertex.in_arrow
                if last_arrow:
                    dead_arrow = self.ActiveVertex.out_arrow
                    if dead_arrow:
                        self.destroy_arrow(dead_arrow)
                    self.ActiveVertex = last_arrow.start
                    self.ActiveVertex.out_arrow = None
                    x0,y0,x1,y1 = self.canvas.coords(self.LiveArrow1)
                    x0, y0 = self.ActiveVertex.point()
                    self.canvas.coords(self.LiveArrow1, x0, y0, x1, y1)
                    self.Crossings = [c for c in self.Crossings
                                      if last_arrow not in c]
                    self.Vertices.remove(last_arrow.end)
                    self.Arrows.remove(last_arrow)
                    last_arrow.end.erase()
                    last_arrow.erase()
                    for arrow in self.Arrows:
                        arrow.draw(self.Crossings)
                if not self.ActiveVertex.in_arrow:
                    self.Vertices.remove(self.ActiveVertex)
                    self.ActiveVertex.erase()
                    self.goto_start_state()
        elif key in ('plus', 'equal'):
            self.zoom_in()
        elif key in ('minus', 'underscore'):
            self.zoom_out()
        elif key == '0':
            self.zoom_to_fit()
        if self.state != 'dragging_state':
            try:
                self._shift(*canvas_shifts[key])
            except KeyError:
                pass
            return
        else:
            if key in ('Return','Escape'):
                self.cursorx = self.ActiveVertex.x
                self.cursory = self.ActiveVertex.y
                self.end_dragging_state()
                self.shifting = False
                return
            self._smooth_shift(key)
            return 'break'
        event.x, event.y = self.cursorx, self.cursory
        self.mouse_moved(event)

    def _warn_arcs(self):
        if self.no_arcs:
            for vertex in self.Vertices:
                if vertex.is_endpoint():
                    if tkMessageBox.askretrycancel('Warning',
                         'This link has non-closed components!\n'
                         'Click "retry" to continue editing.\n'
                         'Click "cancel" to quit anyway.\n'
                         '(The link projection may be useless.)'):
                        return 'oops'
                    else:
                        break

    def done(self, event=None):
        if self._warn_arcs() == 'oops':
            return
        else:
            # Avoid errors caused by running the "after" task after
            # the window has been destroyed, e.g. if the window is
            # closed while it does not have focus.
            if self.focus_after:
                self.window.after_cancel(self.focus_after)
            self.window.destroy()

    def make_alternating(self):
        """
        Changes crossings to make the projection alternating.
        Requires that all components be closed.
        """
        try:
            crossing_components = self.crossing_components()
        except ValueError:
            tkMessageBox.showwarning(
                'Error',
                'Please close up all components first.')
            return
        need_flipping = set()
        for component in self.DT_code()[0]:
            need_flipping.update(c for c in component if c < 0)
        for crossing in self.Crossings:
            if crossing.hit2 in need_flipping or crossing.hit1 in need_flipping:
                crossing.reverse()

        self.clear_text()
        self.update_info()
        for arrow in self.Arrows:
            arrow.draw(self.Crossings)
        self.update_smooth()

    def reflect(self):
        for crossing in self.Crossings:
            crossing.reverse()
        self.clear_text()
        self.update_info()
        for arrow in self.Arrows:
            arrow.draw(self.Crossings)
        self.update_smooth()

    def clear(self):
        self.lock_var.set(False)
        for arrow in self.Arrows:
            arrow.erase()
        for vertex in self.Vertices:
            vertex.erase()
        self.canvas.delete('all')
        self.palette.reset()
        self.initialize(self.canvas)
        self.show_DT_var.set(0)
        self.show_labels_var.set(0)
        self.info_var.set(0)
        self.clear_text()
        self.goto_start_state()

    def focus_in(self, event):
        self.focus_after = self.window.after(100, self.notice_focus)

    def notice_focus(self):
        # This is used to avoid starting a new link when the user is just
        # clicking on the window to focus it.
        self.focus_after = None
        self.has_focus = True

    def focus_out(self, event):
        self.has_focus = False

    def shift_click(self, event):
        """
        Event handler for mouse shift-clicks.
        """
        if self.style_var.get() == 'smooth':
            return
        if self.lock_var.get():
            return
        if self.state == 'start_state':
            if not self.has_focus:
                return
        else:
            self.has_focus = True
        x = self.canvas.canvasx(event.x)
        y = self.canvas.canvasy(event.y)
        self.clear_text()
        start_vertex = Vertex(x, y, self.canvas, style='hidden')
        if start_vertex in self.CrossPoints:
            #print 'shift-click in %s'%self.state
            crossing = self.Crossings[self.CrossPoints.index(start_vertex)]
            self.update_info()
            crossing.is_virtual = not crossing.is_virtual
            crossing.under.draw(self.Crossings)
            crossing.over.draw(self.Crossings)
            self.update_smooth()

    def get_over_arrow_path(self, crossing):
        arrow_path = [crossing.over]
        while crossing.under not in arrow_path:
            most_recent = arrow_path[-1]
            arrow_path.append(most_recent.end.out_arrow)
        return arrow_path

    def get_under_arrow_path(self, crossing):
        arrow_path = [crossing.under]
        while crossing.over not in arrow_path:
            most_recent = arrow_path[-1]
            arrow_path.append(most_recent.end.out_arrow)
        return arrow_path

    def over_under_has_crossings(self, over_arrow_path, under_arrow_path, clicked_cross):
        no_crossings_over = True
        no_crossings_under = True
        cross_list_copy = self.Crossings.copy()
        cross_list_copy.remove(clicked_cross)

        for crossing in cross_list_copy:
            if crossing.under in over_arrow_path:
                no_crossings_over = False
            elif crossing.over in over_arrow_path:
                no_crossings_over = False
            elif crossing.under in under_arrow_path:
                no_crossings_under = False
            elif crossing.over in under_arrow_path:
                no_crossings_under = False
            else:
                pass
        return (no_crossings_over, no_crossings_under)

    def all_oriented(self, arrow):
        """
        returns boolean tuple (can_reduce, is_under)
        """
        no_crossings_over = True
        no_crossings_under = True
        cross_list_copy = self.Crossings
        for crossing in cross_list_copy:
            if arrow == crossing.under:
                no_crossings_under = False
            elif arrow == crossing.over:
                no_crossings_over = False
            else:
                pass
        if no_crossings_over and no_crossings_under: # no crossings at all
            return (True, self.under_mode)
        elif no_crossings_over and not no_crossings_under: # crossings are under
            return (True, True)
        elif not no_crossings_over and no_crossings_under: # crossings are over
            return (True, False)
        else:
            return (False, None)

    def get_over_arrow_path_2(self, crossing_begin, crossing_end):
        arrow_path = [crossing_begin.over]
        while crossing_end.over not in arrow_path:
            most_recent = arrow_path[-1]
            arrow_path.append(most_recent.end.out_arrow)
        return arrow_path

    def get_under_arrow_path_2(self, crossing_begin, crossing_end):
        arrow_path = [crossing_begin.under]
        while crossing_end.under not in arrow_path:
            most_recent = arrow_path[-1]
            arrow_path.append(most_recent.end.out_arrow)
        return arrow_path

    def over_under_has_crossings_2(self, over_arrow_path, under_arrow_path, crossing_begin, crossing_end):
        no_crossings_over = True
        no_crossings_under = True
        cross_list_copy = self.Crossings.copy()
        o_list = []
        u_list = []
        # over case
        for o_arrow in over_arrow_path:
            o_list.extend(o_arrow.crossings_list(cross_list_copy))
        # under case
        for u_arrow in under_arrow_path:
            u_list.extend(u_arrow.crossings_list(cross_list_copy))
        begin_index_o = o_list.index(crossing_begin)
        begin_index_u = u_list.index(crossing_begin)
        end_index_o = o_list.index(crossing_end)
        end_index_u = u_list.index(crossing_end)
        o_list = o_list[begin_index_o:end_index_o + 1]
        u_list = u_list[begin_index_u:end_index_u + 1]
        return (no_crossings_over, no_crossings_under)
    
    def chirality(self, crossing):
        over_color = crossing.over.color
        overs = []
        over_sum = 0
        over_chirality = False
        under_color = crossing.under.color
        unders = []
        under_sum = 0
        under_chirality = False
        for arrow in self.Arrows:
            if arrow.color == under_color:
                unders.append(arrow)
            if arrow.color == over_color:
                overs.append(arrow)
        for i in overs:
            over_sum += (i.end.x - i.start.x) * (i.end.y + i.start.y)
        for j in unders:
            under_sum += (j.end.x - j.start.x) * (j.end.y + j.start.y)
        if over_sum <= 0:
            over_chirality = True
        if under_sum <= 0:
            under_chirality = True
        return (over_chirality, under_chirality)

    def single_click(self, event):
        """
        Event handler for mouse clicks.
        """
        if self.style_var.get() == 'smooth':
            return
        if self.state == 'start_state':
            if not self.has_focus:
                return
        else:
            self.has_focus = True
        x = self.canvas.canvasx(event.x)
        y = self.canvas.canvasy(event.y)
        self.clear_text()
        start_vertex = Vertex(x, y, self.canvas, color='white', style='hidden')
        if self.state == 'start_state':
            if start_vertex in self.Vertices:
                #print 'single click on a vertex'
                if self.r3_mode:
                    click_vertex = self.Vertices[self.Vertices.index(start_vertex)]
                    arrow = click_vertex.out_arrow
                    if arrow is None:
                        pass # TODO: flash message that you can't do it on this type of vertex
                    else:
                        end_vert = arrow.end
                        truth_tuple = self.all_oriented(arrow)
                        if truth_tuple[0]:
                            self.r3_helper_tuple = (truth_tuple[1], end_vert)
                            print(arrow)
                            print(self.Arrows)
                            self.destroy_arrow(arrow)
                            self.update_crosspoints()
                            self.update_info()
                            x1, y1 = click_vertex.point()
                            self.ActiveVertex = click_vertex
                            self.goto_drawing_state(x1, y1)
                        else:
                            pass # TODO: flash message that it didn't hold
                    return
                else:
                    self.state = 'dragging_state'
                    self.hide_DT()
                    self.hide_labels()
                    self.update_info()
                    self.canvas.config(cursor=closed_hand_cursor)
                    self.ActiveVertex = self.Vertices[
                        self.Vertices.index(start_vertex)]
                    self.ActiveVertex.freeze()
                    self.saved_crossing_data = self.active_crossing_data()
                    x1, y1 = self.ActiveVertex.point()
                    if self.ActiveVertex.in_arrow is None and self.ActiveVertex.out_arrow is None:
                        # If this is an isolated vertex (likely created
                        # unintentionally), switch to drawing mode.
                        self.double_click(event)
                        return
                    if self.ActiveVertex.in_arrow:
                        x0, y0 = self.ActiveVertex.in_arrow.start.point()
                        self.ActiveVertex.in_arrow.freeze()
                        self.LiveArrow1 = self.canvas.create_line(x0, y0, x1, y1, fill='red')
                    if self.ActiveVertex.out_arrow:
                        x0, y0 = self.ActiveVertex.out_arrow.end.point()
                        self.ActiveVertex.out_arrow.freeze()
                        self.LiveArrow2 = self.canvas.create_line(x0, y0, x1, y1, fill='red')
                    if self.ActiveVertex.in_arrow and self.ActiveVertex.out_arrow:
                        x0, y0 = self.ActiveVertex.out_arrow.start.point()
                        self.LiveArrow3 = self.canvas.create_line(x0, y0, x1, y1, fill='red', dash=(4, 4))
                    if self.lock_var.get():
                        self.attach_cursor('start')
                return
            elif self.lock_var.get():
                return
            elif start_vertex in self.CrossPoints:
                # print('single click on a crossing')
                if self.r1_mode == True:
                    crossing = self.Crossings[self.CrossPoints.index(start_vertex)]
                    over_arrow_path = self.get_over_arrow_path(crossing)
                    under_arrow_path = self.get_under_arrow_path(crossing)

                    can_reduce_over, can_reduce_under = self.over_under_has_crossings(over_arrow_path, under_arrow_path, crossing)

                    if can_reduce_under:
                        original_under_start = crossing.under.start
                        original_over_end = crossing.over.end
                        color = crossing.over.color

                        for ind in range(len(under_arrow_path)):
                            arrow = under_arrow_path[ind]
                            if ind != (len(under_arrow_path) - 1):
                                self.Vertices.remove(arrow.end)
                                arrow.end.erase()
                            self.destroy_arrow(arrow)

                        new_vert = start_vertex
                        new_vert.set_color(color)
                        self.Vertices.append(new_vert)

                        arrow1 = Arrow(original_under_start, new_vert, self.canvas,
                                                style='hidden', color = color)
                        arrow2 = Arrow(new_vert, original_over_end, self.canvas,
                                                style='hidden', color = color)
                        self.Arrows.append(arrow1)
                        self.Arrows.append(arrow2)

                        new_vert.expose()
                        arrow1.expose()
                        arrow2.expose()

                        self.update_info()
                    elif can_reduce_over:
                        original_under_start = crossing.over.start
                        original_over_end = crossing.under.end
                        color = crossing.over.color

                        for ind in range(len(over_arrow_path)):
                            arrow = over_arrow_path[ind]
                            if ind != (len(over_arrow_path) - 1):
                                self.Vertices.remove(arrow.end)
                                arrow.end.erase()
                            self.destroy_arrow(arrow)

                        new_vert = start_vertex
                        new_vert.set_color(color)
                        self.Vertices.append(new_vert)

                        arrow1 = Arrow(original_under_start, new_vert, self.canvas,
                                                style='hidden', color = color)
                        arrow2 = Arrow(new_vert, original_over_end, self.canvas,
                                                style='hidden', color = color)
                        self.Arrows.append(arrow1)
                        self.Arrows.append(arrow2)

                        new_vert.expose()
                        arrow1.expose()
                        arrow2.expose()

                        self.update_info()
                    else:
                        tkMessageBox.showwarning(
                            'Not implemented',
                            'Sorry! R1 mode does not work in this setting.')
                    return
                elif self.r2_mode == True:
                    # start_vertex.expose()
                    self.r2_crossings.append(start_vertex)
                    print(self.r2_crossings)
                    # self.r2_crossings.sort()
                    if len(self.r2_crossings) == 2:
<<<<<<< HEAD
                        over_arrow_path_2 = self.get_over_arrow_path_2(self.r2_crossings[0], self.r2_crossings[1])
                        under_arrow_path_2 = self.get_under_arrow_path_2(self.r2_crossings[0], self.r2_crossings[1])
                        can_reduce_over, can_reduce_under = self.over_under_has_crossings_2(over_arrow_path_2,
                                    under_arrow_path_2, self.r2_crossings[0], self.r2_crossings[1])
=======
                        cross1 = self.Crossings[self.CrossPoints.index(self.r2_crossings[0])]
                        cross2 = self.Crossings[self.CrossPoints.index(self.r2_crossings[1])]
                        over_arrow_path_2 = self.get_over_arrow_path_2(cross1, cross2)
                        under_arrow_path_2 = self.get_under_arrow_path_2(cross1, cross2)
                        can_reduce_over, can_reduce_under = self.over_under_has_crossings_2(over_arrow_path_2, 
                                    under_arrow_path_2, cross1, cross2)
>>>>>>> 14c981f1
                        if can_reduce_over or can_reduce_under:
                            segments1 = cross1.under.find_segments(self.Crossings)
                            segments2 = cross2.under.find_segments(self.Crossings)
                            same_dir1 = self.chirality(cross1)
                            same_dir2 = self.chirality(cross2)
                            start_v = cross1.under.start
                            end_v = cross2.under.end
                            start_inner = cross1.under.start
                            end_inner = cross1.under.start
                            for i in range(1, len(segments1)):
                                if ((segments1[i-1][2] <= cross1.x <= segments1[i][0] or
                                    segments1[i-1][3] <= cross1.y <= segments1[i][1]) or
                                    (segments1[i-1][2] >= cross1.x >= segments1[i][0] or
                                    segments1[i-1][3] >= cross1.y >= segments1[i][1])):
                                    v1 = Vertex(segments1[i-1][2], segments1[i-1][3], self.canvas, style='hidden')
                                    v2 = Vertex(segments1[i][0], segments1[i][1], self.canvas, style='hidden')
<<<<<<< HEAD
                                    v1.set_color(cross1.under.color)
                                    v2.set_color(cross1.over.color)
                                    arrow1 = Arrow(cross1.over.start, v1, self.canvas, color = cross1.under.color)
                                    arrow2 = Arrow(v2, cross1.over.end, self.canvas, color = cross1.over.color)
                                    #     self.Vertices.append(new_v)
                                    self.Vertices.append(v1)
                                    self.Vertices.append(v2)
                                    #     new_v.expose()
                                    v1.expose()
                                    v2.expose()
                                    #     self.Arrows.insert(n + count - 1, arrow1)
                                    self.Arrows.append(arrow1)
                                    self.update_crossings(arrow1)
                                    self.update_crosspoints()
                                    arrow1.expose()
                                    self.Arrows.append(arrow2)
                                    self.update_crossings(arrow2)
                                    self.update_crosspoints()
                                    arrow2.expose()
                                    self.destroy_arrow(cross1.over)
                                    arrow1.start.out_arrow = arrow1
                                    arrow2.end.in_arrow = arrow2
=======
                                    v1.set_color(cross1.over.color)
                                    v2.set_color(cross1.under.color)
                                    if same_dir1[0] == same_dir1[1]:
                                        print(1)
                                        cross1.over.end.color = cross1.under.color
                                        arrow1 = Arrow(cross1.over.start, v1, self.canvas, color = cross1.over.color)
                                        arrow2 = Arrow(cross1.over.end, v2, self.canvas, color = cross1.under.color)
                                        arrow3 = Arrow(v2, cross1.under.end, self.canvas, color = cross1.under.color)
                                        #     self.Vertices.append(new_v)
                                        self.Vertices.append(v1)
                                        self.Vertices.append(v2)
                                        #     new_v.expose()
                                        v1.expose()
                                        v2.expose()
                                        cross1.over.end.expose()
                                        #     self.Arrows.insert(n + count - 1, arrow1)
                                        self.Arrows.append(arrow1)
                                        self.update_crossings(arrow1)
                                        self.update_crosspoints()
                                        arrow1.expose()
                                        self.Arrows.append(arrow2)
                                        self.update_crossings(arrow2)
                                        self.update_crosspoints()
                                        arrow2.expose()
                                        self.Arrows.append(arrow3)
                                        self.update_crossings(arrow3)
                                        self.update_crosspoints()
                                        arrow3.expose()
                                        arrow1.start.out_arrow = arrow1
                                        arrow2.start.out_arrow = arrow2
                                        arrow3.start.out_arrow = arrow3
                                        arrow1.end.in_arrow = arrow1
                                        arrow2.end.in_arrow = arrow2
                                        arrow3.end.in_arrow = arrow3
                                        start_inner = v1
                                    else:
                                        print(2)
                                        cross1.over.end.color = cross1.under.color
                                        arrow1 = Arrow(cross1.over.start, v1, self.canvas, color = cross1.over.color)
                                        arrow2 = Arrow(cross1.over.end, v2, self.canvas, color = cross1.under.color)
                                        arrow3 = Arrow(v2, cross1.under.end, self.canvas, color = cross1.under.color)
                                        #     self.Vertices.append(new_v)
                                        self.Vertices.append(v1)
                                        self.Vertices.append(v2)
                                        #     new_v.expose()
                                        v1.expose()
                                        v2.expose()
                                        cross1.over.end.expose()
                                        #     self.Arrows.insert(n + count - 1, arrow1)
                                        self.Arrows.append(arrow1)
                                        self.update_crossings(arrow1)
                                        self.update_crosspoints()
                                        arrow1.expose()
                                        self.Arrows.append(arrow2)
                                        self.update_crossings(arrow2)
                                        self.update_crosspoints()
                                        arrow2.expose()
                                        self.Arrows.append(arrow3)
                                        self.update_crossings(arrow3)
                                        self.update_crosspoints()
                                        arrow3.expose()
                                        arrow1.start.out_arrow = arrow1
                                        arrow2.start.out_arrow = arrow2
                                        arrow3.start.out_arrow = arrow3
                                        arrow1.end.in_arrow = arrow1
                                        arrow2.end.in_arrow = arrow2
                                        arrow3.end.in_arrow = arrow3
                                        start_inner = v1
>>>>>>> 14c981f1

                            for i in range(1, len(segments2)):
                                if ((segments2[i-1][2] <= cross2.x <= segments2[i][0] or
                                    segments2[i-1][3] <= cross2.y <= segments2[i][1]) or
                                    (segments2[i-1][2] >= cross2.x >= segments2[i][0] or
                                    segments2[i-1][3] >= cross2.y >= segments2[i][1])):
                                    v1 = Vertex(segments2[i-1][2], segments2[i-1][3], self.canvas, style='hidden')
                                    v2 = Vertex(segments2[i][0], segments2[i][1], self.canvas, style='hidden')
                                    print(v1, v2)
                                    v1.set_color(cross2.under.color)
                                    v2.set_color(cross2.over.color)
                                    if same_dir2[0] == same_dir2[1]:
                                        print(3)
                                        cross2.over.start.color = cross2.under.color
                                        arrow1 = Arrow(v1, cross2.over.start, self.canvas, color = cross2.under.color)
                                        arrow2 = Arrow(v2, cross2.over.end, self.canvas, color = cross2.over.color)
                                        arrow3 = Arrow(cross2.under.start, v1, self.canvas, color = cross2.under.color)
                                        #     self.Vertices.append(new_v)
                                        self.Vertices.append(v1)
                                        self.Vertices.append(v2)
                                        #     new_v.expose()
                                        v1.expose()
                                        v2.expose()
                                        cross2.over.start.expose()
                                        #     self.Arrows.insert(n + count - 1, arrow1)
                                        self.Arrows.append(arrow1)
                                        self.update_crossings(arrow1)
                                        self.update_crosspoints()
                                        arrow1.expose()
                                        self.Arrows.append(arrow2)
                                        self.update_crossings(arrow2)
                                        self.update_crosspoints()
                                        arrow2.expose()
                                        self.Arrows.append(arrow3)
                                        self.update_crossings(arrow3)
                                        self.update_crosspoints()
                                        arrow3.expose()
                                        arrow1.start.out_arrow = arrow1
                                        arrow2.start.out_arrow = arrow2
                                        arrow3.start.out_arrow = arrow3
                                        arrow1.end.in_arrow = arrow1
                                        arrow2.end.in_arrow = arrow2
                                        arrow3.end.in_arrow = arrow3
                                        end_inner = v2
                                    else:
                                        print(4)
                                        cross2.over.start.color = cross2.under.color
                                        arrow1 = Arrow(v1, cross2.over.start, self.canvas, color = cross2.under.color)
                                        arrow2 = Arrow(v2, cross2.over.end, self.canvas, color = cross2.over.color)
                                        arrow3 = Arrow(cross2.under.start, v1, self.canvas, color = cross2.under.color)
                                        #     self.Vertices.append(new_v)
                                        self.Vertices.append(v1)
                                        self.Vertices.append(v2)
                                        #     new_v.expose()
                                        v1.expose()
                                        v2.expose()
                                        cross2.over.start.expose()
                                        #     self.Arrows.insert(n + count - 1, arrow1)
                                        self.Arrows.append(arrow1)
                                        self.update_crossings(arrow1)
                                        self.update_crosspoints()
                                        arrow1.expose()
                                        self.Arrows.append(arrow2)
                                        self.update_crossings(arrow2)
                                        self.update_crosspoints()
                                        arrow2.expose()
                                        self.Arrows.append(arrow3)
                                        self.update_crossings(arrow3)
                                        self.update_crosspoints()
                                        arrow3.expose()
                                        arrow1.start.out_arrow = arrow1
                                        arrow2.start.out_arrow = arrow2
                                        arrow3.start.out_arrow = arrow3
                                        arrow1.end.in_arrow = arrow1
                                        arrow2.end.in_arrow = arrow2
                                        arrow3.end.in_arrow = arrow3
                                        end_inner = v2
                            
                            arr = Arrow(start_inner, end_inner, self.canvas, color = cross1.over.color)
                            self.Arrows.append(arr)
                            self.update_crossings(arr)
                            self.update_crosspoints()
                            arr.expose() 
                            # delete arrows
                            self.Arrows.remove(cross1.over)
                            cross1.over.erase()
                            self.Crossings = [c for c in self.Crossings if cross1.over not in c]
                            self.Arrows.remove(cross1.under)
                            cross1.under.erase()
                            self.Crossings = [c for c in self.Crossings if cross1.under not in c]
                            if cross2.over in self.Arrows:
                                self.Arrows.remove(cross2.over)
                                cross2.over.erase()
                                self.Crossings = [c for c in self.Crossings if cross2.over not in c]
                            if cross2.under in self.Arrows:
                                self.Arrows.remove(cross2.under)
                                cross2.under.erase()
                                self.Crossings = [c for c in self.Crossings if cross2.under not in c]

                            start_v.out_arrow.expose()
                            end_v.in_arrow.expose()
                        else:
                            tkMessageBox.showwarning(
                                'Not implemented',
                                'Sorry! R2 mode does not work in this setting.')
                        # self.r2_crossings[0].erase()
                        # self.r2_crossings[1].erase()
                        # self.Vertices.remove(self.r2_crossings[0])
                        # self.Vertices.remove(self.r2_crossings[1])
                        print(22)
                        self.r2_crossings.clear()
                        self.update_info()
                    return
                else:
                    crossing = self.Crossings[self.CrossPoints.index(start_vertex)]
                    if crossing.is_virtual:
                        crossing.is_virtual = False
                    else:
                        crossing.reverse()
                    self.update_info()
                    crossing.under.draw(self.Crossings)
                    crossing.over.draw(self.Crossings)
                    self.update_smooth()
                    return
            elif self.clicked_on_arrow(start_vertex):
                print("clicked on an arrow")
                if self.vertex_mode:
                    new_vert = start_vertex
                    selected_arrow = None
                    for arrow in self.Arrows:
                        if arrow.too_close(start_vertex):
                            selected_arrow = arrow
                            this_color = arrow.color
                            start = arrow.start
                            end = arrow.end
                    self.destroy_arrow(selected_arrow)
                    new_vert.set_color(this_color)
                    arrow1 = Arrow(start, new_vert, self.canvas,
                                            style='hidden', color = this_color)
                    arrow2 = Arrow(new_vert, end, self.canvas,
                                            style='hidden', color = this_color)
                    new_vert.set_color(arrow2.color)
                    self.Vertices.append(new_vert)
                    self.Arrows.append(arrow1)
                    self.Arrows.append(arrow2)
                    start_vertex.expose()
                    arrow1.expose()
                    arrow2.expose()
                    self.update_info()
                else:
                    for arrow in self.Arrows:
                        if arrow.too_close(start_vertex):
                            arrow.end.reverse_path(self.Crossings)
                            self.update_info()
                            break
                #print 'clicked on an arrow.'
                return
            else:
                #print 'creating a new vertex'
                if not self.generic_vertex(start_vertex):
                    start_vertex.erase()
                    self.alert()
                    return
            x1, y1 = start_vertex.point()
            start_vertex.set_color(self.palette.new())
            self.Vertices.append(start_vertex)
            self.ActiveVertex = start_vertex
            self.goto_drawing_state(x1,y1)
            return
        elif self.state == 'drawing_state':
            next_vertex = Vertex(x, y, self.canvas, style='hidden')
            if next_vertex == self.ActiveVertex:
                #print 'clicked the same vertex twice'
                next_vertex.erase()
                dead_arrow = self.ActiveVertex.out_arrow
                if dead_arrow:
                    self.destroy_arrow(dead_arrow)
                self.goto_start_state()
                return
            #print 'setting up a new arrow'
            if self.ActiveVertex.out_arrow:
                next_arrow = self.ActiveVertex.out_arrow
                next_arrow.set_end(next_vertex)
                next_vertex.in_arrow = next_arrow
                if not next_arrow.frozen:
                    next_arrow.hide()
            else:
                this_color = self.ActiveVertex.color
                next_arrow = Arrow(self.ActiveVertex, next_vertex,
                                 self.canvas, style='hidden',
                                 color=this_color)
                self.Arrows.append(next_arrow)
            next_vertex.set_color(next_arrow.color)
            if self.r3_mode:
                if next_vertex == self.r3_helper_tuple[1]:
                    print("finished")
                    #print 'melding vertices'
                    if not self.generic_arrow(next_arrow):
                        self.alert()
                        return
                    next_vertex.erase()
                    next_vertex = self.Vertices[self.Vertices.index(next_vertex)]
                    if next_vertex.in_arrow:
                        next_vertex.reverse_path()
                    next_arrow.set_end(next_vertex)
                    next_vertex.in_arrow = next_arrow
                    if next_vertex.color != self.ActiveVertex.color:
                        self.palette.recycle(self.ActiveVertex.color)
                        next_vertex.recolor_incoming(color = next_vertex.color)
                    self.update_crossings(next_arrow)
                    next_arrow.expose(self.Crossings)
                    self.goto_start_state()
                    return
                #print 'just extending a path, as usual'
                if not (self.generic_vertex(next_vertex) and
                        self.generic_arrow(next_arrow) ):
                    print("not done yet")
                    self.alert()
                    self.destroy_arrow(next_arrow)
                    return
            else:
                if next_vertex in [v for v in self.Vertices if v.is_endpoint()]:
                    #print 'melding vertices'
                    if not self.generic_arrow(next_arrow):
                        self.alert()
                        return
                    next_vertex.erase()
                    next_vertex = self.Vertices[self.Vertices.index(next_vertex)]
                    if next_vertex.in_arrow:
                        next_vertex.reverse_path()
                    next_arrow.set_end(next_vertex)
                    next_vertex.in_arrow = next_arrow
                    if next_vertex.color != self.ActiveVertex.color:
                        self.palette.recycle(self.ActiveVertex.color)
                        next_vertex.recolor_incoming(color = next_vertex.color)
                    self.update_crossings(next_arrow)
                    next_arrow.expose(self.Crossings)
                    self.goto_start_state()
                    self.r3_helper_tuple = None
                    return
                #print 'just extending a path, as usual'
                if not (self.generic_vertex(next_vertex) and
                        self.generic_arrow(next_arrow) ):
                    self.alert()
                    self.destroy_arrow(next_arrow)
                    return
            self.update_crossings(next_arrow)
            self.update_crosspoints()
            next_arrow.expose(self.Crossings)
            self.Vertices.append(next_vertex)
            next_vertex.expose()
            self.ActiveVertex = next_vertex
            self.canvas.coords(self.LiveArrow1,x,y,x,y)
            return
        elif self.state == 'dragging_state':
            try:
                self.end_dragging_state()
            except ValueError:
                self.alert()

    def double_click(self, event):
        """
        Event handler for mouse double-clicks.
        """
        if self.style_var.get() == 'smooth':
            return
        if self.lock_var.get():
            return
        x = x1 = self.canvas.canvasx(event.x)
        y = y1 = self.canvas.canvasy(event.y)
        self.clear_text()
        vertex = Vertex(x, y, self.canvas, style='hidden')
        #print 'double-click in %s'%self.state
        if self.state == 'dragging_state':
            try:
                self.end_dragging_state()
            except ValueError:
                self.alert()
                return
            # The first click on a vertex put us in dragging state.
            if vertex in [v for v in self.Vertices if v.is_endpoint()]:
                #print 'double-clicked on an endpoint'
                vertex.erase()
                vertex = self.Vertices[self.Vertices.index(vertex)]
                x0, y0 = x1, y1 = vertex.point()
                if vertex.out_arrow:
                    self.update_crosspoints()
                    vertex.reverse_path()
            elif vertex in self.Vertices:
                #print 'double-clicked on a non-endpoint vertex'
                cut_vertex = self.Vertices[self.Vertices.index(vertex)]
                cut_vertex.recolor_incoming(palette=self.palette)
                cut_arrow = cut_vertex.in_arrow
                cut_vertex.in_arrow = None
                vertex = cut_arrow.start
                x1, y1 = cut_vertex.point()
                cut_arrow.freeze()
            self.ActiveVertex = vertex
            self.goto_drawing_state(x1,y1)
            return
        elif self.state == 'drawing_state':
            #print 'double-click while drawing'
            dead_arrow = self.ActiveVertex.out_arrow
            if dead_arrow:
                self.destroy_arrow(dead_arrow)
            self.goto_start_state()

    def set_start_cursor(self, x, y):
        point = Vertex(x, y, self.canvas, style='hidden')
        if self.shift_down:
            if point in self.CrossPoints:
                self.canvas.config(cursor='dot')
            else:
                self.canvas.config(cursor='')
        elif self.lock_var.get():
            if point in self.Vertices:
                self.flipcheck = None
                self.canvas.config(cursor=open_hand_cursor)
            else:
                self.canvas.config(cursor='')
        else:
            if point in self.Vertices:
                self.flipcheck = None
                self.canvas.config(cursor=open_hand_cursor)
            elif point in self.CrossPoints:
                self.flipcheck = None
                self.canvas.config(cursor='exchange')
            elif self.cursor_on_arrow(point):
                now = time.time()
                if self.flipcheck is None:
                    self.flipcheck = now
                elif now - self.flipcheck > 0.5:
                    self.canvas.config(cursor='double_arrow')
            else:
                self.flipcheck = None
                self.canvas.config(cursor='')

    def mouse_moved(self,event):
        """
        Handler for mouse motion events.
        """
        if self.style_var.get() == 'smooth':
            return
        canvas = self.canvas
        X, Y = event.x, event.y
        x, y = canvas.canvasx(X), canvas.canvasy(Y)
        self.cursorx, self.cursory = X, Y
        if self.state == 'start_state':
            self.set_start_cursor(x,y)
        elif self.state == 'drawing_state':
            x0,y0,x1,y1 = self.canvas.coords(self.LiveArrow1)
            self.canvas.coords(self.LiveArrow1, x0, y0, x, y)
        elif self.state == 'dragging_state':
            if self.shifting:
                self.window.event_generate('<Return>')
                return 'break'
            else:
                self.move_active(self.canvas.canvasx(event.x),
                                 self.canvas.canvasy(event.y))

    def active_crossing_data(self):
        """
        Return the tuple of edges crossed by the in and out
        arrows of the active vertex.
        """
        assert self.ActiveVertex is not None
        active = self.ActiveVertex
        ignore = [active.in_arrow, active.out_arrow]
        return (self.crossed_arrows(active.in_arrow, ignore),
                self.crossed_arrows(active.out_arrow, ignore))

    def move_is_ok(self):
        return self.active_crossing_data() == self.saved_crossing_data

    def move_active(self, x, y):
        active = self.ActiveVertex
        if self.lock_var.get():
            x0, y0 = active.point()
            active.x, active.y = float(x), float(y)
            if self.move_is_ok():
                if not self.generic_vertex(active):
                    active.x, active.y = x0, y0
                    if self.cursor_attached:
                        self.detach_cursor('non-generic active vertex')
                    self.canvas.delete('lock_error')
                    delta = 6
                    self.canvas.create_oval(x0-delta , y0-delta, x0+delta, y0+delta,
                                            outline='gray', fill=None, width=3,
                                            tags='lock_error')
                    return
                if not self.verify_drag():
                    active.x, active.y = x0, y0
                    if self.cursor_attached:
                        self.detach_cursor('non-generic diagram')
                    return
                if not self.cursor_attached:
                    self.attach_cursor('move is ok')
            else:
                # The move is bad, but we don't know exactly how genericity
                # failed because the cursor was moving too fast.  In this
                # case we need to redraw the vertex.
                if self.cursor_attached:
                    self.detach_cursor('bad move')
                active.x, active.y = x0, y0
                self.ActiveVertex.draw()
                return
            self.canvas.delete('lock_error')
        else:
            active.x, active.y = float(x), float(y)
        self.ActiveVertex.draw()
        if self.LiveArrow1:
            x0,y0,x1,y1 = self.canvas.coords(self.LiveArrow1)
            self.canvas.coords(self.LiveArrow1, x0, y0, x, y)
        if self.LiveArrow2:
            x0,y0,x1,y1 = self.canvas.coords(self.LiveArrow2)
            self.canvas.coords(self.LiveArrow2, x0, y0, x, y)
        if self.LiveArrow3:
            x0,y0,x1,y1 = self.canvas.coords(self.LiveArrow3)
            self.canvas.coords(self.LiveArrow3, x0, y0, x, y)
        self.update_smooth()
        self.update_info()
        self.window.update_idletasks()

    def attach_cursor(self, reason=''):
        #print 'attaching:', reason
        self.cursor_attached = True
        self.ActiveVertex.set_delta(8)

    def detach_cursor(self, reason=''):
        #print 'detaching:', reason
        self.cursor_attached = False
        self.ActiveVertex.set_delta(2)

    def _smooth_shift(self, key):
            # We can't keep up with a fast repeat.
        try:
            ddx, ddy = vertex_shifts[key]
        except KeyError:
            return
        self.shifting = True
        dx, dy = self.shift_delta
        dx += ddx
        dy += ddy
        now = time.time()
        if now - self.shift_stamp < .1:
            self.shift_delta = (dx, dy)
        else:
            self.cursorx = x = self.ActiveVertex.x + dx
            self.cursory = y = self.ActiveVertex.y + dy
            self.move_active(x,y)
            self.shift_delta = (0,0)
            self.shift_stamp = now

    def clicked_on_arrow(self, vertex):
        for arrow in self.Arrows:
            if arrow.too_close(vertex):
                return True
        return False

    def cursor_on_arrow(self, point):
        if self.lock_var.get():
            return False
        for arrow in self.Arrows:
            if arrow.too_close(point):
                return True
        return False

    def goto_start_state(self):
        self.canvas.delete("lock_error")
        self.canvas.delete(self.LiveArrow1)
        self.LiveArrow1 = None
        self.canvas.delete(self.LiveArrow2)
        self.LiveArrow2 = None
        self.canvas.delete(self.LiveArrow3)
        self.LiveArrow3 = None
        self.ActiveVertex = None
        self.update_crosspoints()
        self.state = 'start_state'
        self.set_style()
        self.update_info()
        self.canvas.config(cursor='')

    def goto_drawing_state(self, x1,y1):
        self.ActiveVertex.expose()
        self.ActiveVertex.draw()
        x0, y0 = self.ActiveVertex.point()
        self.LiveArrow1 = self.canvas.create_line(x0,y0,x1,y1,fill='red')
        self.state = 'drawing_state'
        self.canvas.config(cursor='pencil')
        self.hide_DT()
        self.hide_labels()
        self.clear_text()

    def verify_drag(self):
        active = self.ActiveVertex
        active.update_arrows()
        self.update_crossings(active.in_arrow)
        self.update_crossings(active.out_arrow)
        self.update_crosspoints()
        return (self.generic_arrow(active.in_arrow) and
                self.generic_arrow(active.out_arrow) )

    def end_dragging_state(self):
        if not self.verify_drag():
            raise ValueError
        if self.lock_var.get():
            self.detach_cursor()
            self.saved_crossing_data = None
        else:
            x, y = float(self.cursorx), float(self.cursory)
            self.ActiveVertex.x, self.ActiveVertex.y = x, y
        # start code
        if self.vertex_mode:
            # in_arr = self.ActiveVertex.in_arrow
            # out_arr = self.ActiveVertex.out_arrow
            # vertex_separation_len = Arrow.epsilon + 12
            # x_0, y_0, x_1, y_1 = self.canvas.coords(self.LiveArrow3)
            # self.canvas.coords(self.LiveArrow3, x_0, y_0, x_1, y_1)
            # dotted_start_vertex = Vertex(x_0, y_0, self.canvas, style='hidden')
            # dotted_arrow = Arrow(dotted_start_vertex, self.ActiveVertex, self.canvas, color='red')
            # self.Vertices.append(dotted_start_vertex)
            # self.Arrows.append(dotted_arrow)
            # dotted_line_crossings = self.crossed_arrows(dotted_arrow, [dotted_arrow])
            # # calculations
            # count = 1
            # hypot = math.dist([x_0, y_0], [x_1, y_1])
            # sign_x = 1 if x_1 - x_0 >= 0 else -1
            # sign_y = 1 if y_1 - y_0 >= 0 else -1
            # theta = math.atan(abs((y_1 - y_0) / (x_1 - x_0)))
            # for n in dotted_line_crossings:
            #     new_x = x_0 + (hypot + (count * vertex_separation_len)) * sign_x * math.cos(theta)
            #     new_y = y_0 + (hypot + (count * vertex_separation_len)) * sign_y * math.sin(theta)
            #     if new_x >= self.canvas.winfo_width() or new_x <= 0 or new_y >= self.canvas.winfo_height() or new_y <= 0:
            #         raise ValueError
            #     edge = self.Arrows[n + count - 1]
            #     new_v = Vertex(new_x, new_y, self.canvas, style='hidden')
            #     new_v.set_color(edge.color)
            #     arrow1 = Arrow(edge.start, new_v, self.canvas, color = edge.color)
            #     arrow2 = Arrow(new_v, edge.end, self.canvas, color = edge.color)
            #     self.Vertices.append(new_v)
            #     new_v.expose()
            #     self.Arrows.insert(n + count - 1, arrow1)
            #     self.update_crossings(arrow1)
            #     self.update_crosspoints()
            #     arrow1.expose()
            #     self.Arrows.insert(n + count, arrow2)
            #     self.update_crossings(arrow2)
            #     self.update_crosspoints()
            #     arrow2.expose()
            #     count += 1
            #     self.destroy_arrow(edge)
            #     arrow1.start.out_arrow = arrow1
            #     arrow2.end.in_arrow = arrow2
            # self.Vertices.remove(dotted_start_vertex)
            # self.destroy_arrow(dotted_arrow)
            # self.ActiveVertex.in_arrow = in_arr
            # self.ActiveVertex.out_arrow = out_arr
            # self.ActiveVertex.update_arrows()
            # self.update_info()
            c_list = []
            c_list.extend(self.crossed_arrows(self.ActiveVertex.in_arrow, [self.ActiveVertex.in_arrow]))
            c_list.extend(self.crossed_arrows(self.ActiveVertex.out_arrow, [self.ActiveVertex.out_arrow]))
            if len(c_list) != len(self.active_crossing_data()):
                raise ValueError
        # end code
        endpoint = None
        if self.ActiveVertex.is_endpoint():
            other_ends = [v for v in self.Vertices if
                          v.is_endpoint() and v is not self.ActiveVertex]
            if self.ActiveVertex in other_ends:
                endpoint = other_ends[other_ends.index(self.ActiveVertex)]
                self.ActiveVertex.swallow(endpoint, self.palette)
                self.Vertices = [v for v in self.Vertices if v is not endpoint]
            self.update_crossings(self.ActiveVertex.in_arrow)
            self.update_crossings(self.ActiveVertex.out_arrow)
        if endpoint is None and not self.generic_vertex(self.ActiveVertex):
            raise ValueError
        self.ActiveVertex.expose()
        if self.style_var.get() != 'smooth':
            if self.ActiveVertex.in_arrow:
                self.ActiveVertex.in_arrow.expose()
            if self.ActiveVertex.out_arrow:
                self.ActiveVertex.out_arrow.expose()
        self.goto_start_state()

    def generic_vertex(self, vertex):
        if vertex in [v for v in self.Vertices if v is not vertex]:
            return False
        for arrow in self.Arrows:
            if arrow.too_close(vertex, tolerance=Arrow.epsilon + 2):
                #print 'non-generic vertex'
                return False
        return True

    def generic_arrow(self, arrow):
        if arrow == None:
            return True
        locked = self.lock_var.get()
        for vertex in self.Vertices:
            if arrow.too_close(vertex):
                if locked:
                    x, y, delta = vertex.x, vertex.y, 6
                    self.canvas.delete('lock_error')
                    self.canvas.create_oval(x-delta , y-delta, x+delta, y+delta,
                                            outline='gray', fill=None, width=3,
                                            tags='lock_error')
                #print 'arrow too close to vertex %s'%vertex
                return False
        for crossing in self.Crossings:
            point = self.CrossPoints[self.Crossings.index(crossing)]
            if arrow not in crossing and arrow.too_close(point):
                if locked:
                    x, y, delta = point.x, point.y, 6
                    self.canvas.delete('lock_error')
                    self.canvas.create_oval(x-delta , y-delta, x+delta, y+delta,
                                            outline='gray', fill=None, width=3,
                                            tags='lock_error')
                #print 'arrow too close to crossing %s'%crossing
                return False
        return True

    def destroy_arrow(self, arrow):
        self.Arrows.remove(arrow)
        if arrow.end:
            arrow.end.in_arrow = None
        if arrow.start:
            arrow.start.out_arrow = None
        arrow.erase()
        self.Crossings = [c for c in self.Crossings if arrow not in c]

    def update_crossings(self, this_arrow):
        """
        Redraw any arrows which were changed by moving this_arrow.
        """
        if this_arrow == None:
            return
        cross_list = [c for c in self.Crossings if this_arrow in c]
        damage_list =[]
        find = lambda x: cross_list[cross_list.index(x)]
        for arrow in self.Arrows:
            if this_arrow == arrow:
                continue
            if self.r3_helper_tuple is not None and self.r3_helper_tuple[0]:
                new_crossing = Crossing(arrow, this_arrow)
            elif self.under_mode == False:
                new_crossing = Crossing(this_arrow, arrow)
            else:
                new_crossing = Crossing(arrow, this_arrow)
            new_crossing.locate()
            if new_crossing.x != None:
                if new_crossing in cross_list:
                    #print 'keeping %s'%new_crossing
                    find(new_crossing).locate()
                    continue
                else:
                    #print 'adding %s'%new_crossing
                    self.Crossings.append(new_crossing)
            else:
                #print 'removing %s'%new_crossing
                if new_crossing in self.Crossings:
                    if arrow == find(new_crossing).under:
                        damage_list.append(arrow)
                    self.Crossings.remove(new_crossing)
        for arrow in damage_list:
            arrow.draw(self.Crossings)

    def crossed_arrows(self, arrow, ignore_list=[]):
        """
        Return a tuple containing the arrows of the diagram which are
        crossed by the given arrow, in order along the given arrow.
        """
        if arrow is None:
            return tuple()
        arrow.vectorize()
        crosslist = []
        for n, diagram_arrow in enumerate(self.Arrows):
            if arrow == diagram_arrow or diagram_arrow in ignore_list:
                continue
            t = arrow ^ diagram_arrow
            if t is not None:
                crosslist.append((t, n))
        return tuple(n for _, n in sorted(crosslist))

    def arrow_crossings(self, arrow, ignore_list=[]):
        """
        Return a tuple containing the arrows of the diagram which are
        crossed by the given arrow, in order along the given arrow.
        """
        if arrow is None:
            return tuple()
        arrow.vectorize()
        crosslist = []
        for n, diagram_arrow in enumerate(self.Arrows):
            if arrow == diagram_arrow or diagram_arrow in ignore_list:
                continue
            t = arrow ^ diagram_arrow
            if t is not None:
                crosslist.append((t, n))
        return tuple(n for _, n in sorted(crosslist))<|MERGE_RESOLUTION|>--- conflicted
+++ resolved
@@ -585,6 +585,7 @@
         self.r2_mode = False
         self.r2_crossings = []
         self.r3_mode = False
+        self.r3_crossings = []
         self.r3_helper_tuple = None
         self.modes = False
         self.modes_draw = []
@@ -1055,7 +1056,7 @@
         o_list = o_list[begin_index_o:end_index_o + 1]
         u_list = u_list[begin_index_u:end_index_u + 1]
         return (no_crossings_over, no_crossings_under)
-    
+
     def chirality(self, crossing):
         over_color = crossing.over.color
         overs = []
@@ -1080,6 +1081,46 @@
             under_chirality = True
         return (over_chirality, under_chirality)
 
+    def get_path_btwn_verts(self, v1, v2):
+        v2_found = False
+        path = [v1.out_arrow]
+        while not v2_found:
+            next_vert = path[-1].end
+            if next_vert == v2:
+                return path
+            else:
+                path.append(next_vert.out_arrow)
+        return path
+
+    def oriented_path(self, path):
+        can_reduce_all = True
+        default_orientation = None
+        for arrow in path:
+            orientation_output = self.all_oriented(arrow)
+            if orientation_output[0] == False:
+                return False
+            else:
+                if default_orientation is None:
+                    default_orientation = orientation_output[1]
+                elif default_orientation is not orientation_output[1]:
+                    return False
+                else:
+                    pass
+        return True
+
+    def get_vertex_set(self, path):
+        vert_set = set()
+        for i in range(len(path)):
+            arrow = path[i]
+            if i == 0:
+                vert_set.add(arrow.end)
+            elif i == (len(path)-1):
+                vert_set.add(arrow.start)
+            else:
+                vert_set.add(arrow.start)
+                vert_set.add(arrow.end)
+        return vert_set
+
     def single_click(self, event):
         """
         Event handler for mouse clicks.
@@ -1099,25 +1140,23 @@
             if start_vertex in self.Vertices:
                 #print 'single click on a vertex'
                 if self.r3_mode:
-                    click_vertex = self.Vertices[self.Vertices.index(start_vertex)]
-                    arrow = click_vertex.out_arrow
-                    if arrow is None:
-                        pass # TODO: flash message that you can't do it on this type of vertex
-                    else:
-                        end_vert = arrow.end
-                        truth_tuple = self.all_oriented(arrow)
-                        if truth_tuple[0]:
-                            self.r3_helper_tuple = (truth_tuple[1], end_vert)
-                            print(arrow)
-                            print(self.Arrows)
-                            self.destroy_arrow(arrow)
-                            self.update_crosspoints()
+                    self.r3_crossings.append(start_vertex)
+                    if len(self.r3_crossings) == 2:
+                        vert1 = self.Vertices[self.Vertices.index(self.r3_crossings[0])]
+                        vert2 = self.Vertices[self.Vertices.index(self.r3_crossings[1])]
+                        path = self.get_path_btwn_verts(vert1, vert2)
+                        is_oriented = self.oriented_path(path)
+                        if is_oriented:
+                            vert_set = self.get_vertex_set(path)
+                            for arrow in path:
+                                self.destroy_arrow(arrow)
+                            for vert in vert_set:
+                                vert.hide()
+                                self.Vertices.remove(vert)
                             self.update_info()
-                            x1, y1 = click_vertex.point()
-                            self.ActiveVertex = click_vertex
+                            x1, y1 = vert1.point()
+                            self.ActiveVertex = vert1
                             self.goto_drawing_state(x1, y1)
-                        else:
-                            pass # TODO: flash message that it didn't hold
                     return
                 else:
                     self.state = 'dragging_state'
@@ -1227,19 +1266,6 @@
                     print(self.r2_crossings)
                     # self.r2_crossings.sort()
                     if len(self.r2_crossings) == 2:
-<<<<<<< HEAD
-                        over_arrow_path_2 = self.get_over_arrow_path_2(self.r2_crossings[0], self.r2_crossings[1])
-                        under_arrow_path_2 = self.get_under_arrow_path_2(self.r2_crossings[0], self.r2_crossings[1])
-                        can_reduce_over, can_reduce_under = self.over_under_has_crossings_2(over_arrow_path_2,
-                                    under_arrow_path_2, self.r2_crossings[0], self.r2_crossings[1])
-=======
-                        cross1 = self.Crossings[self.CrossPoints.index(self.r2_crossings[0])]
-                        cross2 = self.Crossings[self.CrossPoints.index(self.r2_crossings[1])]
-                        over_arrow_path_2 = self.get_over_arrow_path_2(cross1, cross2)
-                        under_arrow_path_2 = self.get_under_arrow_path_2(cross1, cross2)
-                        can_reduce_over, can_reduce_under = self.over_under_has_crossings_2(over_arrow_path_2, 
-                                    under_arrow_path_2, cross1, cross2)
->>>>>>> 14c981f1
                         if can_reduce_over or can_reduce_under:
                             segments1 = cross1.under.find_segments(self.Crossings)
                             segments2 = cross2.under.find_segments(self.Crossings)
@@ -1256,99 +1282,6 @@
                                     segments1[i-1][3] >= cross1.y >= segments1[i][1])):
                                     v1 = Vertex(segments1[i-1][2], segments1[i-1][3], self.canvas, style='hidden')
                                     v2 = Vertex(segments1[i][0], segments1[i][1], self.canvas, style='hidden')
-<<<<<<< HEAD
-                                    v1.set_color(cross1.under.color)
-                                    v2.set_color(cross1.over.color)
-                                    arrow1 = Arrow(cross1.over.start, v1, self.canvas, color = cross1.under.color)
-                                    arrow2 = Arrow(v2, cross1.over.end, self.canvas, color = cross1.over.color)
-                                    #     self.Vertices.append(new_v)
-                                    self.Vertices.append(v1)
-                                    self.Vertices.append(v2)
-                                    #     new_v.expose()
-                                    v1.expose()
-                                    v2.expose()
-                                    #     self.Arrows.insert(n + count - 1, arrow1)
-                                    self.Arrows.append(arrow1)
-                                    self.update_crossings(arrow1)
-                                    self.update_crosspoints()
-                                    arrow1.expose()
-                                    self.Arrows.append(arrow2)
-                                    self.update_crossings(arrow2)
-                                    self.update_crosspoints()
-                                    arrow2.expose()
-                                    self.destroy_arrow(cross1.over)
-                                    arrow1.start.out_arrow = arrow1
-                                    arrow2.end.in_arrow = arrow2
-=======
-                                    v1.set_color(cross1.over.color)
-                                    v2.set_color(cross1.under.color)
-                                    if same_dir1[0] == same_dir1[1]:
-                                        print(1)
-                                        cross1.over.end.color = cross1.under.color
-                                        arrow1 = Arrow(cross1.over.start, v1, self.canvas, color = cross1.over.color)
-                                        arrow2 = Arrow(cross1.over.end, v2, self.canvas, color = cross1.under.color)
-                                        arrow3 = Arrow(v2, cross1.under.end, self.canvas, color = cross1.under.color)
-                                        #     self.Vertices.append(new_v)
-                                        self.Vertices.append(v1)
-                                        self.Vertices.append(v2)
-                                        #     new_v.expose()
-                                        v1.expose()
-                                        v2.expose()
-                                        cross1.over.end.expose()
-                                        #     self.Arrows.insert(n + count - 1, arrow1)
-                                        self.Arrows.append(arrow1)
-                                        self.update_crossings(arrow1)
-                                        self.update_crosspoints()
-                                        arrow1.expose()
-                                        self.Arrows.append(arrow2)
-                                        self.update_crossings(arrow2)
-                                        self.update_crosspoints()
-                                        arrow2.expose()
-                                        self.Arrows.append(arrow3)
-                                        self.update_crossings(arrow3)
-                                        self.update_crosspoints()
-                                        arrow3.expose()
-                                        arrow1.start.out_arrow = arrow1
-                                        arrow2.start.out_arrow = arrow2
-                                        arrow3.start.out_arrow = arrow3
-                                        arrow1.end.in_arrow = arrow1
-                                        arrow2.end.in_arrow = arrow2
-                                        arrow3.end.in_arrow = arrow3
-                                        start_inner = v1
-                                    else:
-                                        print(2)
-                                        cross1.over.end.color = cross1.under.color
-                                        arrow1 = Arrow(cross1.over.start, v1, self.canvas, color = cross1.over.color)
-                                        arrow2 = Arrow(cross1.over.end, v2, self.canvas, color = cross1.under.color)
-                                        arrow3 = Arrow(v2, cross1.under.end, self.canvas, color = cross1.under.color)
-                                        #     self.Vertices.append(new_v)
-                                        self.Vertices.append(v1)
-                                        self.Vertices.append(v2)
-                                        #     new_v.expose()
-                                        v1.expose()
-                                        v2.expose()
-                                        cross1.over.end.expose()
-                                        #     self.Arrows.insert(n + count - 1, arrow1)
-                                        self.Arrows.append(arrow1)
-                                        self.update_crossings(arrow1)
-                                        self.update_crosspoints()
-                                        arrow1.expose()
-                                        self.Arrows.append(arrow2)
-                                        self.update_crossings(arrow2)
-                                        self.update_crosspoints()
-                                        arrow2.expose()
-                                        self.Arrows.append(arrow3)
-                                        self.update_crossings(arrow3)
-                                        self.update_crosspoints()
-                                        arrow3.expose()
-                                        arrow1.start.out_arrow = arrow1
-                                        arrow2.start.out_arrow = arrow2
-                                        arrow3.start.out_arrow = arrow3
-                                        arrow1.end.in_arrow = arrow1
-                                        arrow2.end.in_arrow = arrow2
-                                        arrow3.end.in_arrow = arrow3
-                                        start_inner = v1
->>>>>>> 14c981f1
 
                             for i in range(1, len(segments2)):
                                 if ((segments2[i-1][2] <= cross2.x <= segments2[i][0] or
@@ -1426,12 +1359,12 @@
                                         arrow2.end.in_arrow = arrow2
                                         arrow3.end.in_arrow = arrow3
                                         end_inner = v2
-                            
+
                             arr = Arrow(start_inner, end_inner, self.canvas, color = cross1.over.color)
                             self.Arrows.append(arr)
                             self.update_crossings(arr)
                             self.update_crosspoints()
-                            arr.expose() 
+                            arr.expose()
                             # delete arrows
                             self.Arrows.remove(cross1.over)
                             cross1.over.erase()
@@ -1478,6 +1411,7 @@
                 if self.vertex_mode:
                     new_vert = start_vertex
                     selected_arrow = None
+                    print(self.Crossings)
                     for arrow in self.Arrows:
                         if arrow.too_close(start_vertex):
                             selected_arrow = arrow
@@ -1490,14 +1424,18 @@
                                             style='hidden', color = this_color)
                     arrow2 = Arrow(new_vert, end, self.canvas,
                                             style='hidden', color = this_color)
-                    new_vert.set_color(arrow2.color)
                     self.Vertices.append(new_vert)
                     self.Arrows.append(arrow1)
                     self.Arrows.append(arrow2)
+                    potential_crossing = Crossing
+                    self.update_crossings(arrow1)
+                    self.update_crossings(arrow2)
+                    print(self.Crossings)
+                    self.update_crosspoints()
+                    self.update_info()
+                    new_vert.set_color(arrow2.color)
                     start_vertex.expose()
-                    arrow1.expose()
-                    arrow2.expose()
-                    self.update_info()
+                    print(self.Crossings)
                 else:
                     for arrow in self.Arrows:
                         if arrow.too_close(start_vertex):
@@ -1519,8 +1457,10 @@
             self.goto_drawing_state(x1,y1)
             return
         elif self.state == 'drawing_state':
+            print("Am in drawing state", self.Crossings)
             next_vertex = Vertex(x, y, self.canvas, style='hidden')
             if next_vertex == self.ActiveVertex:
+                print("clicked same vertex twice")
                 #print 'clicked the same vertex twice'
                 next_vertex.erase()
                 dead_arrow = self.ActiveVertex.out_arrow
@@ -1530,12 +1470,14 @@
                 return
             #print 'setting up a new arrow'
             if self.ActiveVertex.out_arrow:
+                print("Setting up new arrow")
                 next_arrow = self.ActiveVertex.out_arrow
                 next_arrow.set_end(next_vertex)
                 next_vertex.in_arrow = next_arrow
                 if not next_arrow.frozen:
                     next_arrow.hide()
             else:
+                print("Not sure what this does", self.Crossings)
                 this_color = self.ActiveVertex.color
                 next_arrow = Arrow(self.ActiveVertex, next_vertex,
                                  self.canvas, style='hidden',
@@ -1543,7 +1485,7 @@
                 self.Arrows.append(next_arrow)
             next_vertex.set_color(next_arrow.color)
             if self.r3_mode:
-                if next_vertex == self.r3_helper_tuple[1]:
+                if next_vertex == self.r3_crossings[1]:
                     print("finished")
                     #print 'melding vertices'
                     if not self.generic_arrow(next_arrow):
@@ -1560,6 +1502,7 @@
                         next_vertex.recolor_incoming(color = next_vertex.color)
                     self.update_crossings(next_arrow)
                     next_arrow.expose(self.Crossings)
+                    self.r3_crossings = []
                     self.goto_start_state()
                     return
                 #print 'just extending a path, as usual'
@@ -1570,7 +1513,9 @@
                     self.destroy_arrow(next_arrow)
                     return
             else:
+                print("Not r3 hehe", self.Crossings)
                 if next_vertex in [v for v in self.Vertices if v.is_endpoint()]:
+                    print("melding vertices")
                     #print 'melding vertices'
                     if not self.generic_arrow(next_arrow):
                         self.alert()
@@ -1590,13 +1535,18 @@
                     self.r3_helper_tuple = None
                     return
                 #print 'just extending a path, as usual'
+                print("just extending path", self.Crossings)
                 if not (self.generic_vertex(next_vertex) and
                         self.generic_arrow(next_arrow) ):
+                    print("do we ever hit this")
                     self.alert()
                     self.destroy_arrow(next_arrow)
                     return
+            print("Hit 1", self.Crossings)
             self.update_crossings(next_arrow)
+            print("Hit 2", self.Crossings)
             self.update_crosspoints()
+            print("Hit 3", self.Crossings)
             next_arrow.expose(self.Crossings)
             self.Vertices.append(next_vertex)
             next_vertex.expose()
