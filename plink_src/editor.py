--- conflicted
+++ resolved
@@ -1011,7 +1011,6 @@
             most_recent = arrow_path[-1]
             arrow_path.append(most_recent.end.out_arrow)
         return arrow_path
-<<<<<<< HEAD
 
     def over_under_has_crossings_2(self, over_arrow_path, under_arrow_path, crossing_begin, crossing_end):
         no_crossings_over = True
@@ -1172,9 +1171,6 @@
         return
 
 
-=======
-    
->>>>>>> b1017ba5
     def chirality(self, crossing):
         over_color = crossing.over.color
         overs = []
@@ -1198,36 +1194,7 @@
         if under_sum <= 0:
             under_chirality = True
         return (over_chirality, under_chirality)
-<<<<<<< HEAD
-
-    def get_path_btwn_verts(self, v1, v2):
-        v2_found = False
-        path = [v1.out_arrow]
-        while not v2_found:
-            next_vert = path[-1].end
-            if next_vert == v2:
-                return path
-            else:
-                path.append(next_vert.out_arrow)
-        return path
-
-    def oriented_path(self, path):
-        can_reduce_all = True
-        default_orientation = None
-        for arrow in path:
-            orientation_output = self.all_oriented(arrow)
-            if orientation_output[0] == False:
-                return False
-            else:
-                if default_orientation is None:
-                    default_orientation = orientation_output[1]
-                elif default_orientation is not orientation_output[1]:
-                    return False
-                else:
-                    pass
-        return True
-=======
-    
+
     def check_obstructions_r2(self, cross1, cross2):
         output = [True, True, True, True]
         # get strands
@@ -1275,7 +1242,7 @@
             return 4
         else:
             return 0
-    
+
     # perform r2 here
     # need a helper funciton for reversing
     def r2_1(self, crossing, v1, v2):
@@ -1285,7 +1252,6 @@
         new_under_arrow = Arrow(v2, crossing.under.end, self.canvas, color = crossing.under.color)
         crossing.under.set_end(v1)
         v1.in_arrow = crossing.under
->>>>>>> b1017ba5
 
         self.Vertices.append(v1)
         self.Vertices.append(v2)
@@ -1491,7 +1457,6 @@
                                     segments1[i-1][3] >= cross1.y >= segments1[i][1])):
                                     v1 = Vertex(segments1[i-1][2], segments1[i-1][3], self.canvas, style='hidden')
                                     v2 = Vertex(segments1[i][0], segments1[i][1], self.canvas, style='hidden')
-<<<<<<< HEAD
                                     v1.set_color(cross1.over.color)
                                     v2.set_color(cross1.under.color)
                                     if handedness1 == 1:
@@ -1509,14 +1474,6 @@
                             print(cross2)
                             handedness2 = self.crossing_hand(cross2)
 
-=======
-                                    if case == 1 or case == 3:
-                                        self.r2_1(cross1, v1, v2)
-                                    else:
-                                        self.r2_2(cross1, v1, v2)
-                                        reverse_over_start = v2
-                                        reverse_under_start = v1
->>>>>>> b1017ba5
                             for i in range(1, len(segments2)):
                                 if ((segments2[i-1][2] <= cross2.x <= segments2[i][0] or
                                     segments2[i-1][3] <= cross2.y <= segments2[i][1]) or
@@ -1527,7 +1484,6 @@
                                     if case == 1 or case == 3:
                                         self.r2_1(cross2, v1, v2)
                                     else:
-<<<<<<< HEAD
                                         print(4)
                                         self.r2_helper_neg(cross2, v1, v2, 2)
                                         break
@@ -1593,14 +1549,6 @@
 
                             # start_v.out_arrow.expose()
                             # end_v.in_arrow.expose()
-=======
-                                        self.r2_2(cross2, v1, v2)
-                                        reverse_over_end = v1
-                                        reverse_under_end = v2
-                            # if chiralities[0] != chiralities[1]:
-                            #     self.reverse_strand(reverse_under_start, reverse_under_end)
-                            #     self.reverse_Strand(reverse_over_start, reverse_over_end)
->>>>>>> b1017ba5
                         else:
                             tkMessageBox.showwarning(
                                 'Not implemented',
